--- conflicted
+++ resolved
@@ -1630,11 +1630,7 @@
           await this.playerInterface_.mediaSourceEngine.setStreamProperties(
               mediaState.type, timestampOffset, appendWindowStart,
               appendWindowEnd, this.manifest_.sequenceMode,
-<<<<<<< HEAD
-              mediaState.stream.codecs);
-=======
               mediaState.stream);
->>>>>>> dc2bc694
         } catch (error) {
           mediaState.lastAppendWindowStart = null;
           mediaState.lastAppendWindowEnd = null;
@@ -1674,14 +1670,6 @@
             shaka.log.v1(logPrefix, 'appending init segment');
             const hasClosedCaptions = mediaState.stream.closedCaptions &&
                 mediaState.stream.closedCaptions.size > 0;
-<<<<<<< HEAD
-              /*
-            await this.playerInterface_.beforeInitAppendSegment(
-                mediaState.type, mediaState.stream,
-                this.config_.codecSwitchingStrategy);
-                */
-=======
->>>>>>> dc2bc694
             await this.playerInterface_.beforeAppendSegment(
                 mediaState.type, initSegment);
             await this.playerInterface_.mediaSourceEngine.appendBuffer(
