/*! @license
 * Shaka Player
 * Copyright 2016 Google LLC
 * SPDX-License-Identifier: Apache-2.0
 */

goog.provide('shaka.media.MediaSourceEngine');

goog.require('goog.asserts');
goog.require('shaka.log');
goog.require('shaka.media.Capabilities');
goog.require('shaka.media.ContentWorkarounds');
goog.require('shaka.media.ClosedCaptionParser');
goog.require('shaka.media.IClosedCaptionParser');
goog.require('shaka.media.SegmentReference');
goog.require('shaka.media.TimeRangesUtils');
goog.require('shaka.media.Transmuxer');
goog.require('shaka.text.TextEngine');
goog.require('shaka.util.BufferUtils');
goog.require('shaka.util.Destroyer');
goog.require('shaka.util.Error');
goog.require('shaka.util.EventManager');
goog.require('shaka.util.Functional');
goog.require('shaka.util.IDestroyable');
goog.require('shaka.util.Id3Utils');
goog.require('shaka.util.ManifestParserUtils');
goog.require('shaka.util.MimeUtils');
goog.require('shaka.util.Platform');
goog.require('shaka.util.PublicPromise');
goog.require('shaka.util.TsParser');
goog.require('shaka.lcevc.Dil');
goog.require('shaka.config.CodecSwitchingStrategy');


/**
 * @summary
 * MediaSourceEngine wraps all operations on MediaSource and SourceBuffers.
 * All asynchronous operations return a Promise, and all operations are
 * internally synchronized and serialized as needed.  Operations that can
 * be done in parallel will be done in parallel.
 *
 * @implements {shaka.util.IDestroyable}
 */
shaka.media.MediaSourceEngine = class {
  /**
   * @param {HTMLMediaElement} video The video element, whose source is tied to
   *   MediaSource during the lifetime of the MediaSourceEngine.
   * @param {!shaka.extern.TextDisplayer} textDisplayer
   *    The text displayer that will be used with the text engine.
   *    MediaSourceEngine takes ownership of the displayer. When
   *    MediaSourceEngine is destroyed, it will destroy the displayer.
   * @param {!function(!Array.<shaka.extern.ID3Metadata>, number, ?number)=}
   *    onMetadata
   * @param {?shaka.lcevc.Dil} [lcevcDil] Optional -  LCEVC Dil Object
   *
   */
  constructor(video, textDisplayer, onMetadata, lcevcDil) {
    /** @private {HTMLMediaElement} */
    this.video_ = video;

    /** @private {?shaka.extern.MediaSourceConfiguration} */
    this.config_ = null;

    /** @private {shaka.extern.TextDisplayer} */
    this.textDisplayer_ = textDisplayer;

    /** @private {!Object.<shaka.util.ManifestParserUtils.ContentType,
                           SourceBuffer>} */
    this.sourceBuffers_ = {};

    /** @private {!Object.<shaka.util.ManifestParserUtils.ContentType,
                           string>} */
    this.sourceBufferTypes_ = {};


    /** @private {!Object.<shaka.util.ManifestParserUtils.ContentType,
                           boolean>} */
    this.expectedEncryption_ = {};

    /** @private {shaka.text.TextEngine} */
    this.textEngine_ = null;

    /** @private {boolean} */
    this.segmentRelativeVttTiming_ = false;

    const onMetadataNoOp = (metadata, timestampOffset, segmentEnd) => {};

    /** @private {!function(!Array.<shaka.extern.ID3Metadata>,
                    number, ?number)} */
    this.onMetadata_ = onMetadata || onMetadataNoOp;

    /** @private {?shaka.lcevc.Dil} */
    this.lcevcDil_ = lcevcDil || null;

    /**
     * @private {!Object.<string,
     *                    !Array.<shaka.media.MediaSourceEngine.Operation>>}
     */
    this.queues_ = {};

    /** @private {shaka.util.EventManager} */
    this.eventManager_ = new shaka.util.EventManager();

    /** @private {!Object.<string, !shaka.media.Transmuxer>} */
    this.transmuxers_ = {};

    /** @private {?shaka.media.IClosedCaptionParser} */
    this.captionParser_ = null;

    /** @private {!shaka.util.PublicPromise} */
    this.mediaSourceOpen_ = new shaka.util.PublicPromise();

    /** @private {MediaSource} */
    this.mediaSource_ = this.createMediaSource(this.mediaSourceOpen_);

    /** @private {boolean} */
    this.reloadingMediaSource_ = false;

    /** @type {!shaka.util.Destroyer} */
    this.destroyer_ = new shaka.util.Destroyer(() => this.doDestroy_());

    /** @private {string} */
    this.url_ = '';

    /** @private {boolean} */
    this.sequenceMode_ = false;

    /** @private {!shaka.util.PublicPromise.<number>} */
    this.textSequenceModeOffset_ = new shaka.util.PublicPromise();
  }

  /**
   * Create a MediaSource object, attach it to the video element, and return it.
   * Resolves the given promise when the MediaSource is ready.
   *
   * Replaced by unit tests.
   *
   * @param {!shaka.util.PublicPromise} p
   * @return {!MediaSource}
   */
  createMediaSource(p) {
    const mediaSource = new MediaSource();

    // Set up MediaSource on the video element.
    this.eventManager_.listenOnce(
        mediaSource, 'sourceopen', () => this.onSourceOpen_(p));

    // Store the object URL for releasing it later.
    this.url_ = shaka.media.MediaSourceEngine.createObjectURL(mediaSource);

    this.video_.src = this.url_;

    return mediaSource;
  }

  /**
   * @param {!shaka.util.PublicPromise} p
   * @private
   */
  onSourceOpen_(p) {
    // Release the object URL that was previously created, to prevent memory
    // leak.
    // createObjectURL creates a strong reference to the MediaSource object
    // inside the browser.  Setting the src of the video then creates another
    // reference within the video element.  revokeObjectURL will remove the
    // strong reference to the MediaSource object, and allow it to be
    // garbage-collected later.
    URL.revokeObjectURL(this.url_);
    p.resolve();
  }

  /**
   * Checks if a certain type is supported.
   *
   * @param {shaka.extern.Stream} stream
   * @return {boolean}
   */
  static isStreamSupported(stream) {
    const fullMimeType = shaka.util.MimeUtils.getFullType(
        stream.mimeType, stream.codecs);
    const extendedMimeType = shaka.util.MimeUtils.getExtendedType(stream);
    return shaka.text.TextEngine.isTypeSupported(fullMimeType) ||
        shaka.media.Capabilities.isTypeSupported(extendedMimeType) ||
        shaka.media.Transmuxer.isSupported(fullMimeType, stream.type);
  }

  /**
   * Returns a map of MediaSource support for well-known types.
   *
   * @return {!Object.<string, boolean>}
   */
  static probeSupport() {
    const testMimeTypes = [
      // MP4 types
      'video/mp4; codecs="avc1.42E01E"',
      'video/mp4; codecs="avc3.42E01E"',
      'video/mp4; codecs="hev1.1.6.L93.90"',
      'video/mp4; codecs="hvc1.1.6.L93.90"',
      'video/mp4; codecs="hev1.2.4.L153.B0"; eotf="smpte2084"',  // HDR HEVC
      'video/mp4; codecs="hvc1.2.4.L153.B0"; eotf="smpte2084"',  // HDR HEVC
      'video/mp4; codecs="vp9"',
      'video/mp4; codecs="vp09.00.10.08"',
      'video/mp4; codecs="av01.0.01M.08"',
      'audio/mp4; codecs="mp4a.40.2"',
      'audio/mp4; codecs="ac-3"',
      'audio/mp4; codecs="ec-3"',
      'audio/mp4; codecs="opus"',
      'audio/mp4; codecs="flac"',
      // WebM types
      'video/webm; codecs="vp8"',
      'video/webm; codecs="vp9"',
      'video/webm; codecs="vp09.00.10.08"',
      'audio/webm; codecs="vorbis"',
      'audio/webm; codecs="opus"',
      // MPEG2 TS types (video/ is also used for audio: https://bit.ly/TsMse)
      'video/mp2t; codecs="avc1.42E01E"',
      'video/mp2t; codecs="avc3.42E01E"',
      'video/mp2t; codecs="hvc1.1.6.L93.90"',
      'video/mp2t; codecs="mp4a.40.2"',
      'video/mp2t; codecs="ac-3"',
      'video/mp2t; codecs="ec-3"',
      // WebVTT types
      'text/vtt',
      'application/mp4; codecs="wvtt"',
      // TTML types
      'application/ttml+xml',
      'application/mp4; codecs="stpp"',
      // Containerless types
      ...shaka.media.MediaSourceEngine.RAW_FORMATS,
    ];

    const support = {};
    for (const type of testMimeTypes) {
      if (shaka.util.Platform.supportsMediaSource()) {
        // Our TextEngine is only effective for MSE platforms at the moment.
        if (shaka.text.TextEngine.isTypeSupported(type)) {
          support[type] = true;
        } else {
          support[type] = shaka.media.Capabilities.isTypeSupported(type) ||
                          shaka.media.Transmuxer.isSupported(type);
        }
      } else {
        support[type] = shaka.util.Platform.supportsMediaType(type);
      }

      const basicType = type.split(';')[0];
      support[basicType] = support[basicType] || support[type];
    }

    return support;
  }

  /** @override */
  destroy() {
    return this.destroyer_.destroy();
  }

  /** @private */
  async doDestroy_() {
    const Functional = shaka.util.Functional;

    const cleanup = [];

    for (const contentType in this.queues_) {
      // Make a local copy of the queue and the first item.
      const q = this.queues_[contentType];
      const inProgress = q[0];

      // Drop everything else out of the original queue.
      this.queues_[contentType] = q.slice(0, 1);

      // We will wait for this item to complete/fail.
      if (inProgress) {
        cleanup.push(inProgress.p.catch(Functional.noop));
      }

      // The rest will be rejected silently if possible.
      for (const item of q.slice(1)) {
        item.p.reject(shaka.util.Destroyer.destroyedError());
      }
    }

    if (this.textEngine_) {
      cleanup.push(this.textEngine_.destroy());
    }
    if (this.textDisplayer_) {
      cleanup.push(this.textDisplayer_.destroy());
    }

    for (const contentType in this.transmuxers_) {
      cleanup.push(this.transmuxers_[contentType].destroy());
    }


    await Promise.all(cleanup);
    if (this.eventManager_) {
      this.eventManager_.release();
      this.eventManager_ = null;
    }

    if (this.video_) {
      // "unload" the video element.
      this.video_.removeAttribute('src');
      this.video_.load();
      this.video_ = null;
    }

    this.config_ = null;
    this.mediaSource_ = null;
    this.textEngine_ = null;
    this.textDisplayer_ = null;
    this.sourceBuffers_ = {};
    this.transmuxers_ = {};
    this.captionParser_ = null;
    if (goog.DEBUG) {
      for (const contentType in this.queues_) {
        goog.asserts.assert(
            this.queues_[contentType].length == 0,
            contentType + ' queue should be empty after destroy!');
      }
    }
    this.queues_ = {};

    // This object is owned by Player
    this.lcevcDil_ = null;
  }

  /**
   * @return {!Promise} Resolved when MediaSource is open and attached to the
   *   media element.  This process is actually initiated by the constructor.
   */
  open() {
    return this.mediaSourceOpen_;
  }

  /**
   * Initialize MediaSourceEngine.
   *
   * Note that it is not valid to call this multiple times, except to add or
   * reinitialize text streams.
   *
   * @param {!Map.<shaka.util.ManifestParserUtils.ContentType,
   *               shaka.extern.Stream>} streamsByType
   *   A map of content types to streams.  All streams must be supported
   *   according to MediaSourceEngine.isStreamSupported.
   * @param {boolean=} sequenceMode
   *   If true, the media segments are appended to the SourceBuffer in strict
   *   sequence.
   *
   * @return {!Promise}
   */
  async init(streamsByType, sequenceMode=false) {
    const ContentType = shaka.util.ManifestParserUtils.ContentType;

    await this.mediaSourceOpen_;

    this.sequenceMode_ = sequenceMode;

    for (const contentType of streamsByType.keys()) {
      const stream = streamsByType.get(contentType);
      goog.asserts.assert(
          shaka.media.MediaSourceEngine.isStreamSupported(stream),
          'Type negotiation should happen before MediaSourceEngine.init!');

      let mimeType = shaka.util.MimeUtils.getFullType(
          stream.mimeType, stream.codecs);
      if (contentType == ContentType.TEXT) {
        this.reinitText(mimeType, sequenceMode);
      } else {
        const forceTransmux = this.config_.forceTransmux;
        if ((forceTransmux ||
            !shaka.media.Capabilities.isTypeSupported(mimeType)) &&
            shaka.media.Transmuxer.isSupported(mimeType, contentType)) {
          this.transmuxers_[contentType] =
              new shaka.media.Transmuxer(mimeType);
          mimeType =
              shaka.media.Transmuxer.convertCodecs(contentType, mimeType);
        }
        const type = mimeType + this.config_.sourceBufferExtraFeatures;
        const sourceBuffer = this.mediaSource_.addSourceBuffer(type);

        this.eventManager_.listen(
            sourceBuffer, 'error',
            () => this.onError_(contentType));
        this.eventManager_.listen(
            sourceBuffer, 'updateend',
            () => this.onUpdateEnd_(contentType));
        this.sourceBuffers_[contentType] = sourceBuffer;
        this.sourceBufferTypes_[contentType] = mimeType;
        this.queues_[contentType] = [];
        this.expectedEncryption_[contentType] = !!stream.drmInfos.length;
      }
    }
  }

  /**
   * Called by the Player to provide an updated configuration any time it
   * changes. Must be called at least once before init().
   *
   * @param {shaka.extern.MediaSourceConfiguration} config
   */
  configure(config) {
    this.config_ = config;
  }

  /**
   * Reinitialize the TextEngine for a new text type.
   * @param {string} mimeType
   * @param {boolean} sequenceMode
   */
  reinitText(mimeType, sequenceMode) {
    if (!this.textEngine_) {
      this.textEngine_ = new shaka.text.TextEngine(this.textDisplayer_);
    }
    this.textEngine_.initParser(mimeType, sequenceMode,
        this.segmentRelativeVttTiming_);
  }

  /**
   * @return {boolean} True if the MediaSource is in an "ended" state, or if the
   *   object has been destroyed.
   */
  ended() {
    if (this.reloadingMediaSource_) {
      return false;
    }
    return this.mediaSource_ ? this.mediaSource_.readyState == 'ended' : true;
  }

  /**
   * Gets the first timestamp in buffer for the given content type.
   *
   * @param {shaka.util.ManifestParserUtils.ContentType} contentType
   * @return {?number} The timestamp in seconds, or null if nothing is buffered.
   */
  bufferStart(contentType) {
    if (this.reloadingMediaSource_) {
      return null;
    }

    const ContentType = shaka.util.ManifestParserUtils.ContentType;
    if (contentType == ContentType.TEXT) {
      return this.textEngine_.bufferStart();
    }
    return shaka.media.TimeRangesUtils.bufferStart(
        this.getBuffered_(contentType));
  }

  /**
   * Gets the last timestamp in buffer for the given content type.
   *
   * @param {shaka.util.ManifestParserUtils.ContentType} contentType
   * @return {?number} The timestamp in seconds, or null if nothing is buffered.
   */
  bufferEnd(contentType) {
    if (this.reloadingMediaSource_) {
      return null;
    }

    const ContentType = shaka.util.ManifestParserUtils.ContentType;
    if (contentType == ContentType.TEXT) {
      return this.textEngine_.bufferEnd();
    }
    return shaka.media.TimeRangesUtils.bufferEnd(
        this.getBuffered_(contentType));
  }

  /**
   * Determines if the given time is inside the buffered range of the given
   * content type.
   *
   * @param {shaka.util.ManifestParserUtils.ContentType} contentType
   * @param {number} time Playhead time
   * @return {boolean}
   */
  isBuffered(contentType, time) {
    if (this.reloadingMediaSource_) {
      return false;
    }

    const ContentType = shaka.util.ManifestParserUtils.ContentType;
    if (contentType == ContentType.TEXT) {
      return this.textEngine_.isBuffered(time);
    } else {
      const buffered = this.getBuffered_(contentType);
      return shaka.media.TimeRangesUtils.isBuffered(buffered, time);
    }
  }

  /**
   * Computes how far ahead of the given timestamp is buffered for the given
   * content type.
   *
   * @param {shaka.util.ManifestParserUtils.ContentType} contentType
   * @param {number} time
   * @return {number} The amount of time buffered ahead in seconds.
   */
  bufferedAheadOf(contentType, time) {
    if (this.reloadingMediaSource_) {
      return 0;
    }

    const ContentType = shaka.util.ManifestParserUtils.ContentType;
    if (contentType == ContentType.TEXT) {
      return this.textEngine_.bufferedAheadOf(time);
    } else {
      const buffered = this.getBuffered_(contentType);
      return shaka.media.TimeRangesUtils.bufferedAheadOf(buffered, time);
    }
  }

  /**
   * Returns info about what is currently buffered.
   * @return {shaka.extern.BufferedInfo}
   */
  getBufferedInfo() {
    const ContentType = shaka.util.ManifestParserUtils.ContentType;
    const TimeRangesUtils = shaka.media.TimeRangesUtils;

    const info = {
      total: this.reloadingMediaSource_ ? [] :
        TimeRangesUtils.getBufferedInfo(this.video_.buffered),
      audio: this.reloadingMediaSource_ ? [] :
        TimeRangesUtils.getBufferedInfo(this.getBuffered_(ContentType.AUDIO)),
      video: this.reloadingMediaSource_ ? [] :
        TimeRangesUtils.getBufferedInfo(this.getBuffered_(ContentType.VIDEO)),
      text: [],
    };

    if (this.textEngine_) {
      const start = this.textEngine_.bufferStart();
      const end = this.textEngine_.bufferEnd();

      if (start != null && end != null) {
        info.text.push({start: start, end: end});
      }
    }
    return info;
  }

  /**
   * @param {shaka.util.ManifestParserUtils.ContentType} contentType
   * @return {TimeRanges} The buffered ranges for the given content type, or
   *   null if the buffered ranges could not be obtained.
   * @private
   */
  getBuffered_(contentType) {
    try {
      return this.sourceBuffers_[contentType].buffered;
    } catch (exception) {
      if (contentType in this.sourceBuffers_) {
        // Note: previous MediaSource errors may cause access to |buffered| to
        // throw.
        shaka.log.error('failed to get buffered range for ' + contentType,
            exception);
      }
      return null;
    }
  }

  /**
   * Create a new closed caption parser. This will ONLY be replaced by tests as
   * a way to inject fake closed caption parser instances.
   *
   * @param {string} mimeType
   * @return {!shaka.media.IClosedCaptionParser}
   */
  getCaptionParser(mimeType) {
    return new shaka.media.ClosedCaptionParser(mimeType);
  }

  /**
   * Enqueue an operation to append data to the SourceBuffer.
   * Start and end times are needed for TextEngine, but not for MediaSource.
   * Start and end times may be null for initialization segments; if present
   * they are relative to the presentation timeline.
   *
   * @param {shaka.util.ManifestParserUtils.ContentType} contentType
   * @param {!BufferSource} data
   * @param {?shaka.media.SegmentReference} reference The segment reference
   *   we are appending, or null for init segments
   * @param {?boolean} hasClosedCaptions True if the buffer contains CEA closed
   *   captions
   * @param {boolean=} seeked True if we just seeked
   * @param {boolean=} adaptation True if we just automatically switched active
   *   variant(s).
   * @return {!Promise}
   */
  async appendBuffer(
      contentType, data, reference, hasClosedCaptions, seeked = false,
      adaptation = false) {
    const ContentType = shaka.util.ManifestParserUtils.ContentType;

    if (contentType == ContentType.TEXT) {
      if (this.sequenceMode_) {
        // This won't be known until the first video segment is appended.
        const offset = await this.textSequenceModeOffset_;
        this.textEngine_.setTimestampOffset(offset);
      }
      await this.textEngine_.appendBuffer(
          data,
          reference ? reference.startTime : null,
          reference ? reference.endTime : null);
      return;
    }

    let timestampOffset = this.sourceBuffers_[contentType].timestampOffset;

    const uint8ArrayData = shaka.util.BufferUtils.toUint8(data);
    let mimeType = this.sourceBufferTypes_[contentType];
    if (this.transmuxers_[contentType]) {
      mimeType = this.transmuxers_[contentType].getOrginalMimeType();
    }
    if (shaka.util.TsParser.probe(uint8ArrayData)) {
      const tsParser = new shaka.util.TsParser().parse(uint8ArrayData);
      // The SourceBuffer timestampOffset may or may not be set yet, so this is
      // the timestamp offset that would eventually compute for this segment
      // either way.
      timestampOffset =
          reference.startTime - (tsParser.getStartTime()[contentType] || 0);
      const metadata = tsParser.getMetadata();
      if (metadata.length) {
        this.onMetadata_(metadata, timestampOffset,
            reference ? reference.endTime : null);
      }
    } else {
      if (shaka.media.MediaSourceEngine.RAW_FORMATS.includes(mimeType)) {
        const frames = shaka.util.Id3Utils.getID3Frames(uint8ArrayData);
        if (frames.length && reference) {
          /** @private {shaka.extern.ID3Metadata} */
          const metadata = {
            cueTime: reference.startTime,
            data: uint8ArrayData,
            frames: frames,
            dts: reference.startTime,
            pts: reference.startTime,
          };
          this.onMetadata_([metadata], /* offset= */ 0, reference.endTime);
        }
      }
    }
    if (hasClosedCaptions && contentType == ContentType.VIDEO) {
      if (!this.textEngine_) {
        this.reinitText('text/vtt', this.sequenceMode_);
      }
      if (!this.captionParser_) {
        this.captionParser_ = this.getCaptionParser(mimeType);
      }
      // If it is the init segment for closed captions, initialize the closed
      // caption parser.
      if (!reference) {
        this.captionParser_.init(data);
      } else {
        const closedCaptions = this.captionParser_.parseFrom(data);
        if (closedCaptions.length) {
          this.textEngine_.storeAndAppendClosedCaptions(
              closedCaptions,
              reference.startTime,
              reference.endTime,
              timestampOffset);
        }
      }
    }

    if (this.transmuxers_[contentType]) {
      data = await this.transmuxers_[contentType].transmux(data);
    }

    data = this.workAroundBrokenPlatforms_(
        data, reference ? reference.startTime : null, contentType);

    const sourceBuffer = this.sourceBuffers_[contentType];
    const SEQUENCE = shaka.media.MediaSourceEngine.SourceBufferMode_.SEQUENCE;

    if (this.sequenceMode_ && sourceBuffer.mode != SEQUENCE && reference) {
      // This is the first media segment to be appended to a SourceBuffer in
      // sequence mode.  We set the mode late so that we can trick MediaSource
      // into extracting a timestamp for us to align text segments in sequence
      // mode.

      // Timestamps can only be reliably extracted from video, not audio.
      // Packed audio formats do not have internal timestamps at all.
      // Prefer video for this when available.
      const isBestSourceBufferForTimestamps =
          contentType == ContentType.VIDEO ||
          !(ContentType.VIDEO in this.sourceBuffers_);
      if (isBestSourceBufferForTimestamps) {
        // Append the segment in segments mode first, with offset of 0 and an
        // open append window.
        const originalRange =
            [sourceBuffer.appendWindowStart, sourceBuffer.appendWindowEnd];
        sourceBuffer.appendWindowStart = 0;
        sourceBuffer.appendWindowEnd = Infinity;

        const originalOffset = sourceBuffer.timestampOffset;
        sourceBuffer.timestampOffset = 0;

        await this.enqueueOperation_(
            contentType, () => this.append_(contentType, data));
        // If the input buffer passed to SourceBuffer#appendBuffer() does not
        // contain a complete media segment, the call will exit while the
        // SourceBuffer's append state is
        // still PARSING_MEDIA_SEGMENT. Reset the parser state by calling
        // abort() to safely reset timestampOffset to 'originalOffset'.
        // https://www.w3.org/TR/media-source-2/#sourcebuffer-segment-parser-loop
        await this.enqueueOperation_(
            contentType, () => this.abort_(contentType));

        // Reset the offset and append window.
        sourceBuffer.timestampOffset = originalOffset;
        sourceBuffer.appendWindowStart = originalRange[0];
        sourceBuffer.appendWindowEnd = originalRange[1];

        // Now get the timestamp of the segment and compute the offset for text
        // segments.
        const mediaStartTime = shaka.media.TimeRangesUtils.bufferStart(
            this.getBuffered_(contentType));
        const textOffset = (reference.startTime || 0) - (mediaStartTime || 0);
        this.textSequenceModeOffset_.resolve(textOffset);

        // Clear the buffer.
        await this.enqueueOperation_(
            contentType,
            () => this.remove_(contentType, 0, this.mediaSource_.duration));

        // Finally, flush the buffer in case of choppy video start on HLS fMP4.
        if (contentType == ContentType.VIDEO) {
          await this.enqueueOperation_(
              contentType,
              () => this.flush_(contentType));
        }
      }

      // Now switch to sequence mode and fall through to our normal operations.
      sourceBuffer.mode = SEQUENCE;
    }

    if (reference && this.sequenceMode_ && contentType != ContentType.TEXT) {
      // In sequence mode, for non-text streams, if we just cleared the buffer
      // and are either performing an unbuffered seek or handling an automatic
      // adaptation, we need to set a new timestampOffset on the sourceBuffer.
      if (seeked || adaptation) {
        const timestampOffset = reference.startTime;
        // The logic to call abort() before setting the timestampOffset is
        // extended during unbuffered seeks or automatic adaptations; it is
        // possible for the append state to be PARSING_MEDIA_SEGMENT from the
        // previous SourceBuffer#appendBuffer() call.
        this.enqueueOperation_(contentType, () => this.abort_(contentType));
        this.enqueueOperation_(
            contentType,
            () => this.setTimestampOffset_(contentType, timestampOffset));
      }
    }

    let bufferedBefore = null;

    await this.enqueueOperation_(contentType, () => {
      if (goog.DEBUG && reference) {
        bufferedBefore = this.getBuffered_(contentType);
      }
      this.append_(contentType, data);
    });

    if (goog.DEBUG && reference) {
      const bufferedAfter = this.getBuffered_(contentType);
      const newBuffered = shaka.media.TimeRangesUtils.computeAddedRange(
          bufferedBefore, bufferedAfter);
      if (newBuffered) {
        const segmentDuration = reference.endTime - reference.startTime;
        if (Math.abs(newBuffered.start - reference.startTime) >
            segmentDuration / 2) {
          shaka.log.error('Possible encoding problem detected!',
              'Unexpected buffered range for reference', reference,
              'from URIs', reference.getUris(),
              'should be', {start: reference.startTime, end: reference.endTime},
              'but got', newBuffered);
        }
      }
    }
  }

  /**
   * Set the selected closed captions Id and language.
   *
   * @param {string} id
   */
  setSelectedClosedCaptionId(id) {
    const VIDEO = shaka.util.ManifestParserUtils.ContentType.VIDEO;
    const videoBufferEndTime = this.bufferEnd(VIDEO) || 0;
    this.textEngine_.setSelectedClosedCaptionId(id, videoBufferEndTime);
  }

  /** Disable embedded closed captions. */
  clearSelectedClosedCaptionId() {
    if (this.textEngine_) {
      this.textEngine_.setSelectedClosedCaptionId('', 0);
    }
  }

  /**
   * Enqueue an operation to remove data from the SourceBuffer.
   *
   * @param {shaka.util.ManifestParserUtils.ContentType} contentType
   * @param {number} startTime relative to the start of the presentation
   * @param {number} endTime relative to the start of the presentation
   * @return {!Promise}
   */
  async remove(contentType, startTime, endTime) {
    const ContentType = shaka.util.ManifestParserUtils.ContentType;
    if (contentType == ContentType.TEXT) {
      await this.textEngine_.remove(startTime, endTime);
    } else {
      await this.enqueueOperation_(
          contentType,
          () => this.remove_(contentType, startTime, endTime));
    }
  }

  /**
   * Enqueue an operation to clear the SourceBuffer.
   *
   * @param {shaka.util.ManifestParserUtils.ContentType} contentType
   * @return {!Promise}
   */
  async clear(contentType) {
    const ContentType = shaka.util.ManifestParserUtils.ContentType;
    if (contentType == ContentType.TEXT) {
      if (!this.textEngine_) {
        return;
      }
      await this.textEngine_.remove(0, Infinity);
    } else {
      // Note that not all platforms allow clearing to Infinity.
      await this.enqueueOperation_(
          contentType,
          () => this.remove_(contentType, 0, this.mediaSource_.duration));
    }
  }

  /**
   * Fully reset the state of the caption parser owned by MediaSourceEngine.
   */
  resetCaptionParser() {
    if (this.captionParser_) {
      this.captionParser_.reset();
    }
  }

  /**
   * Enqueue an operation to flush the SourceBuffer.
   * This is a workaround for what we believe is a Chromecast bug.
   *
   * @param {shaka.util.ManifestParserUtils.ContentType} contentType
   * @return {!Promise}
   */
  async flush(contentType) {
    // Flush the pipeline.  Necessary on Chromecast, even though we have removed
    // everything.
    const ContentType = shaka.util.ManifestParserUtils.ContentType;
    if (contentType == ContentType.TEXT) {
      // Nothing to flush for text.
      return;
    }
    await this.enqueueOperation_(
        contentType,
        () => this.flush_(contentType));
  }

  /**
   * Sets the timestamp offset and append window end for the given content type.
   *
   * @param {shaka.util.ManifestParserUtils.ContentType} contentType
   * @param {number} timestampOffset The timestamp offset.  Segments which start
   *   at time t will be inserted at time t + timestampOffset instead.  This
   *   value does not affect segments which have already been inserted.
   * @param {number} appendWindowStart The timestamp to set the append window
   *   start to.  For future appends, frames/samples with timestamps less than
   *   this value will be dropped.
   * @param {number} appendWindowEnd The timestamp to set the append window end
   *   to.  For future appends, frames/samples with timestamps greater than this
   *   value will be dropped.
   * @param {boolean} sequenceMode  If true, the timestampOffset will not be
   *   applied in this step.
<<<<<<< HEAD
   * @param {string} codecs The codecs of the incoming stream.
=======
   * @param {shaka.extern.Stream} stream
>>>>>>> dc2bc694
   * @return {!Promise}
   */
  async setStreamProperties(
      contentType, timestampOffset, appendWindowStart, appendWindowEnd,
<<<<<<< HEAD
      sequenceMode, codecs) {
    console.warn('SetProperties', codecs);
=======
      sequenceMode, stream) {
>>>>>>> dc2bc694
    const ContentType = shaka.util.ManifestParserUtils.ContentType;
    let hasChangedCodecs = false;

    if (contentType == ContentType.TEXT) {
      if (!sequenceMode) {
        this.textEngine_.setTimestampOffset(timestampOffset);
      }
      this.textEngine_.setAppendWindow(appendWindowStart, appendWindowEnd);
      return;
    } else {
      hasChangedCodecs = await this.determineCodecSwitch_(contentType, stream,
          this.config_.codecSwitchingStrategy);
    }

    await Promise.all([
      // Queue an abort() to help MSE splice together overlapping segments.
      // We set appendWindowEnd when we change periods in DASH content, and the
      // period transition may result in overlap.
      //
      // An abort() also helps with MPEG2-TS.  When we append a TS segment, we
      // always enter a PARSING_MEDIA_SEGMENT state and we can't change the
      // timestamp offset.  By calling abort(), we reset the state so we can
      // set it.
      hasChangedCodecs ? Promise.resolve() : this.enqueueOperation_(
          contentType,
          () => this.abort_(contentType)),
      // Don't set the timestampOffset here when in sequenceMode, since we
      // use timestampOffset for a different purpose in that mode (e.g. to
      // indicate where the current segment is).
      sequenceMode ? Promise.resolve() : this.enqueueOperation_(
          contentType,
          () => this.setTimestampOffset_(contentType, timestampOffset)),
      this.enqueueOperation_(
          contentType,
          () => this.setAppendWindow_(
              contentType, appendWindowStart, appendWindowEnd)),
    ]);
  }

  /**
   * @param {string=} reason Valid reasons are 'network' and 'decode'.
   * @return {!Promise}
   * @see http://w3c.github.io/media-source/#idl-def-EndOfStreamError
   */
  async endOfStream(reason) {
    await this.enqueueBlockingOperation_(() => {
      // If endOfStream() has already been called on the media source,
      // don't call it again.
      if (this.ended()) {
        return;
      }
      // Tizen won't let us pass undefined, but it will let us omit the
      // argument.
      if (reason) {
        this.mediaSource_.endOfStream(reason);
      } else {
        this.mediaSource_.endOfStream();
      }
    });
  }

  /**
   * @param {number} duration
   * @return {!Promise}
   */
  async setDuration(duration) {
    await this.enqueueBlockingOperation_(() => {
      // Reducing the duration causes the MSE removal algorithm to run, which
      // triggers an 'updateend' event to fire.  To handle this scenario, we
      // have to insert a dummy operation into the beginning of each queue,
      // which the 'updateend' handler will remove.
      if (duration < this.mediaSource_.duration) {
        for (const contentType in this.sourceBuffers_) {
          const dummyOperation = {
            start: () => {},
            p: new shaka.util.PublicPromise(),
          };
          this.queues_[contentType].unshift(dummyOperation);
        }
      }

      this.mediaSource_.duration = duration;
    });
  }

  /**
   * Get the current MediaSource duration.
   *
   * @return {number}
   */
  getDuration() {
    return this.mediaSource_.duration;
  }

  /**
   * Append data to the SourceBuffer.
   * @param {shaka.util.ManifestParserUtils.ContentType} contentType
   * @param {BufferSource} data
   * @private
   */
  append_(contentType, data) {
    const ContentType = shaka.util.ManifestParserUtils.ContentType;

    // Append only video data to the LCEVC Dil.
    if (contentType == ContentType.VIDEO && this.lcevcDil_) {
      // Append video buffers to the LCEVC Dil for parsing and storing
      // of LCEVC data.
      this.lcevcDil_.appendBuffer(data);
    }

    // This will trigger an 'updateend' event.
    this.sourceBuffers_[contentType].appendBuffer(data);
  }

  /**
   * Remove data from the SourceBuffer.
   * @param {shaka.util.ManifestParserUtils.ContentType} contentType
   * @param {number} startTime relative to the start of the presentation
   * @param {number} endTime relative to the start of the presentation
   * @private
   */
  remove_(contentType, startTime, endTime) {
    if (endTime <= startTime) {
      // Ignore removal of inverted or empty ranges.
      // Fake 'updateend' event to resolve the operation.
      this.onUpdateEnd_(contentType);
      return;
    }

    // This will trigger an 'updateend' event.
    this.sourceBuffers_[contentType].remove(startTime, endTime);
  }

  /**
   * Call abort() on the SourceBuffer.
   * This resets MSE's last_decode_timestamp on all track buffers, which should
   * trigger the splicing logic for overlapping segments.
   * @param {shaka.util.ManifestParserUtils.ContentType} contentType
   * @private
   */
  abort_(contentType) {
    // Save the append window, which is reset on abort().
    const appendWindowStart =
        this.sourceBuffers_[contentType].appendWindowStart;
    const appendWindowEnd = this.sourceBuffers_[contentType].appendWindowEnd;

    // This will not trigger an 'updateend' event, since nothing is happening.
    // This is only to reset MSE internals, not to abort an actual operation.
    this.sourceBuffers_[contentType].abort();

    // Restore the append window.
    this.sourceBuffers_[contentType].appendWindowStart = appendWindowStart;
    this.sourceBuffers_[contentType].appendWindowEnd = appendWindowEnd;

    // Fake an 'updateend' event to resolve the operation.
    this.onUpdateEnd_(contentType);
  }

  /**
   * Nudge the playhead to force the media pipeline to be flushed.
   * This seems to be necessary on Chromecast to get new content to replace old
   * content.
   * @param {shaka.util.ManifestParserUtils.ContentType} contentType
   * @private
   */
  flush_(contentType) {
    // Never use flush_ if there's data.  It causes a hiccup in playback.
    goog.asserts.assert(
        this.video_.buffered.length == 0, 'MediaSourceEngine.flush_ should ' +
        'only be used after clearing all data!');

    // Seeking forces the pipeline to be flushed.
    this.video_.currentTime -= 0.001;

    // Fake an 'updateend' event to resolve the operation.
    this.onUpdateEnd_(contentType);
  }

  /**
   * Set the SourceBuffer's timestamp offset.
   * @param {shaka.util.ManifestParserUtils.ContentType} contentType
   * @param {number} timestampOffset
   * @private
   */
  setTimestampOffset_(contentType, timestampOffset) {
    // Work around for
    // https://github.com/shaka-project/shaka-player/issues/1281:
    // TODO(https://bit.ly/2ttKiBU): follow up when this is fixed in Edge
    if (timestampOffset < 0) {
      // Try to prevent rounding errors in Edge from removing the first
      // keyframe.
      timestampOffset += 0.001;
    }

    this.sourceBuffers_[contentType].timestampOffset = timestampOffset;

    // Fake an 'updateend' event to resolve the operation.
    this.onUpdateEnd_(contentType);
  }

  /**
   * Set the SourceBuffer's append window end.
   * @param {shaka.util.ManifestParserUtils.ContentType} contentType
   * @param {number} appendWindowStart
   * @param {number} appendWindowEnd
   * @private
   */
  setAppendWindow_(contentType, appendWindowStart, appendWindowEnd) {
    // You can't set start > end, so first set start to 0, then set the new
    // end, then set the new start.  That way, there are no intermediate
    // states which are invalid.
    this.sourceBuffers_[contentType].appendWindowStart = 0;
    this.sourceBuffers_[contentType].appendWindowEnd = appendWindowEnd;
    this.sourceBuffers_[contentType].appendWindowStart = appendWindowStart;

    // Fake an 'updateend' event to resolve the operation.
    this.onUpdateEnd_(contentType);
  }

  /**
   * @param {shaka.util.ManifestParserUtils.ContentType} contentType
   * @private
   */
  onError_(contentType) {
    const operation = this.queues_[contentType][0];
    goog.asserts.assert(operation, 'Spurious error event!');
    goog.asserts.assert(!this.sourceBuffers_[contentType].updating,
        'SourceBuffer should not be updating on error!');
    const code = this.video_.error ? this.video_.error.code : 0;
    operation.p.reject(new shaka.util.Error(
        shaka.util.Error.Severity.CRITICAL,
        shaka.util.Error.Category.MEDIA,
        shaka.util.Error.Code.MEDIA_SOURCE_OPERATION_FAILED,
        code));
    // Do not pop from queue.  An 'updateend' event will fire next, and to
    // avoid synchronizing these two event handlers, we will allow that one to
    // pop from the queue as normal.  Note that because the operation has
    // already been rejected, the call to resolve() in the 'updateend' handler
    // will have no effect.
  }

  /**
   * @param {shaka.util.ManifestParserUtils.ContentType} contentType
   * @private
   */
  onUpdateEnd_(contentType) {
    if (this.reloadingMediaSource_) {
      return;
    }
    const operation = this.queues_[contentType][0];
    goog.asserts.assert(operation, 'Spurious updateend event!');
    if (!operation) {
      return;
    }
    goog.asserts.assert(!this.sourceBuffers_[contentType].updating,
        'SourceBuffer should not be updating on updateend!');
    operation.p.resolve();
    this.popFromQueue_(contentType);
  }

  /**
   * Enqueue an operation and start it if appropriate.
   *
   * @param {shaka.util.ManifestParserUtils.ContentType} contentType
   * @param {function()} start
   * @return {!Promise}
   * @private
   */
  enqueueOperation_(contentType, start) {
    this.destroyer_.ensureNotDestroyed();

    const operation = {
      start: start,
      p: new shaka.util.PublicPromise(),
    };
    this.queues_[contentType].push(operation);

    if (this.queues_[contentType].length == 1) {
      this.startOperation_(contentType);
    }
    return operation.p;
  }

  /**
   * Enqueue an operation which must block all other operations on all
   * SourceBuffers.
   *
   * @param {function()} run
   * @return {!Promise}
   * @private
   */
  async enqueueBlockingOperation_(run) {
    this.destroyer_.ensureNotDestroyed();

    /** @type {!Array.<!shaka.util.PublicPromise>} */
    const allWaiters = [];

    // Enqueue a 'wait' operation onto each queue.
    // This operation signals its readiness when it starts.
    // When all wait operations are ready, the real operation takes place.
    for (const contentType in this.sourceBuffers_) {
      const ready = new shaka.util.PublicPromise();
      const operation = {
        start: () => ready.resolve(),
        p: ready,
      };

      this.queues_[contentType].push(operation);
      allWaiters.push(ready);

      if (this.queues_[contentType].length == 1) {
        operation.start();
      }
    }

    // Return a Promise to the real operation, which waits to begin until
    // there are no other in-progress operations on any SourceBuffers.
    try {
      await Promise.all(allWaiters);
    } catch (error) {
      // One of the waiters failed, which means we've been destroyed.
      goog.asserts.assert(
          this.destroyer_.destroyed(), 'Should be destroyed by now');
      // We haven't popped from the queue.  Canceled waiters have been removed
      // by destroy.  What's left now should just be resolved waiters.  In
      // uncompiled mode, we will maintain good hygiene and make sure the
      // assert at the end of destroy passes.  In compiled mode, the queues
      // are wiped in destroy.
      if (goog.DEBUG) {
        for (const contentType in this.sourceBuffers_) {
          if (this.queues_[contentType].length) {
            goog.asserts.assert(
                this.queues_[contentType].length == 1,
                'Should be at most one item in queue!');
            goog.asserts.assert(
                allWaiters.includes(this.queues_[contentType][0].p),
                'The item in queue should be one of our waiters!');
            this.queues_[contentType].shift();
          }
        }
      }
      throw error;
    }

    if (goog.DEBUG) {
      // If we did it correctly, nothing is updating.
      for (const contentType in this.sourceBuffers_) {
        goog.asserts.assert(
            this.sourceBuffers_[contentType].updating == false,
            'SourceBuffers should not be updating after a blocking op!');
      }
    }

    // Run the real operation, which can be asynchronous.
    try {
      await run();
    } catch (exception) {
      throw new shaka.util.Error(
          shaka.util.Error.Severity.CRITICAL,
          shaka.util.Error.Category.MEDIA,
          shaka.util.Error.Code.MEDIA_SOURCE_OPERATION_THREW,
          exception);
    } finally {
      // Unblock the queues.
      for (const contentType in this.sourceBuffers_) {
        this.popFromQueue_(contentType);
      }
    }
  }

  /**
   * Pop from the front of the queue and start a new operation.
   * @param {shaka.util.ManifestParserUtils.ContentType} contentType
   * @private
   */
  popFromQueue_(contentType) {
    // Remove the in-progress operation, which is now complete.
    this.queues_[contentType].shift();
    this.startOperation_(contentType);
  }

  /**
   * Starts the next operation in the queue.
   * @param {shaka.util.ManifestParserUtils.ContentType} contentType
   * @private
   */
  startOperation_(contentType) {
    // Retrieve the next operation, if any, from the queue and start it.
    const next = this.queues_[contentType][0];
    if (next) {
      try {
        next.start();
      } catch (exception) {
        if (exception.name == 'QuotaExceededError') {
          next.p.reject(new shaka.util.Error(
              shaka.util.Error.Severity.CRITICAL,
              shaka.util.Error.Category.MEDIA,
              shaka.util.Error.Code.QUOTA_EXCEEDED_ERROR,
              contentType));
        } else {
          next.p.reject(new shaka.util.Error(
              shaka.util.Error.Severity.CRITICAL,
              shaka.util.Error.Category.MEDIA,
              shaka.util.Error.Code.MEDIA_SOURCE_OPERATION_THREW,
              exception));
        }
        this.popFromQueue_(contentType);
      }
    }
  }

  /**
   * @return {!shaka.extern.TextDisplayer}
   */
  getTextDisplayer() {
    goog.asserts.assert(
        this.textDisplayer_,
        'TextDisplayer should only be null when this is destroyed');

    return this.textDisplayer_;
  }

  /**
   * @param {!shaka.extern.TextDisplayer} textDisplayer
   */
  setTextDisplayer(textDisplayer) {
    const oldTextDisplayer = this.textDisplayer_;
    this.textDisplayer_ = textDisplayer;
    if (oldTextDisplayer) {
      textDisplayer.setTextVisibility(oldTextDisplayer.isTextVisible());
      oldTextDisplayer.destroy();
    }
    if (this.textEngine_) {
      this.textEngine_.setDisplayer(textDisplayer);
    }
  }

  /**
   * @param {boolean} segmentRelativeVttTiming
   */
  setSegmentRelativeVttTiming(segmentRelativeVttTiming) {
    this.segmentRelativeVttTiming_ = segmentRelativeVttTiming;
  }

  /**
   * Apply platform-specific transformations to this segment to work around
   * issues in the platform.
   *
   * @param {!BufferSource} segment
   * @param {?number} startTime
   * @param {shaka.util.ManifestParserUtils.ContentType} contentType
   * @return {!BufferSource}
   * @private
   */
  workAroundBrokenPlatforms_(segment, startTime, contentType) {
    const isInitSegment = startTime == null;
    const encryptionExpected = this.expectedEncryption_[contentType];

    // If:
    //   1. this is an init segment,
    //   2. and encryption is expected,
    //   3. and the platform requires encryption in all init segments,
    //   4. and the content is MP4 (mimeType == "video/mp4" or "audio/mp4"),
    // then insert fake encryption metadata for init segments that lack it.
    // The MP4 requirement is because we can currently only do this
    // transformation on MP4 containers.
    // See: https://github.com/shaka-project/shaka-player/issues/2759
    if (isInitSegment &&
        encryptionExpected &&
        shaka.util.Platform.requiresEncryptionInfoInAllInitSegments() &&
        shaka.util.MimeUtils.getContainerType(
            this.sourceBufferTypes_[contentType]) == 'mp4') {
      shaka.log.debug('Forcing fake encryption information in init segment.');
      segment = shaka.media.ContentWorkarounds.fakeEncryption(segment);
    }

    return segment;
  }

  /**
   * Prepare the SourceBuffer to parse a potentially new type or codec.
   *
   * @param {shaka.util.ManifestParserUtils.ContentType} contentType
   * @param {string} newFullMimeType
   * @private
   */
  change_(contentType, newFullMimeType) {
    const ContentType = shaka.util.ManifestParserUtils.ContentType;
    if (contentType === ContentType.TEXT) {
      shaka.log.debug(`Change not supported for ${contentType}`);
      return;
    }
    shaka.log.debug(`Change Type: ${contentType}`);
    shaka.log.debug(
        `${this.sourceBufferTypes_[contentType]} -> ${newFullMimeType}`);
    if (shaka.media.Capabilities.isChangeTypeSupported()) {
      this.sourceBuffers_[contentType].changeType(newFullMimeType);
    } else {
      shaka.log.debug('Change Type not supported');
    }
    // Fake an 'updateend' event to resolve the operation.
    this.onUpdateEnd_(contentType);
  }

  /**
  * Enqueue an operation to prepare the SourceBuffer to parse a potentially new
  * type or codec.
  *
  * @param {shaka.util.ManifestParserUtils.ContentType} contentType
  * @param {string} newFullMimeType
  * @return {!Promise}
  */
  changeType(contentType, newFullMimeType) {
    return this.enqueueOperation_(
        contentType,
        () => this.change_(contentType, newFullMimeType));
  }

  /** Codec switch if necessary
   * @param {shaka.util.ManifestParserUtils.ContentType} contentType
   * @param {shaka.extern.Stream} stream
   * @param {shaka.config.CodecSwitchingStrategy} codecSwitchingStrategy
   * @return {Promise<boolean>}
   * @private
   */
  async determineCodecSwitch_(contentType, stream, codecSwitchingStrategy) {
    const Capabilities = shaka.media.Capabilities;
    const CodecSwitchingStrategy = shaka.config.CodecSwitchingStrategy;
    const currentCodec = shaka.util.MimeUtils
        .getCodecBase(shaka.util.MimeUtils.getCodecs(
            this.sourceBufferTypes_[contentType]));
    const newCodec = shaka.util.MimeUtils.getCodecBase(stream.codecs);

    // Codec Switching DISABLED or current/new codecs base match
    // then no need to switch
    if (codecSwitchingStrategy === CodecSwitchingStrategy.DISABLED ||
      currentCodec === newCodec) {
      return false;
    }

    // Switching Required.
    // Enforce Stratgies with fallback for RELOAD if SMOOTH not supported.
    if (codecSwitchingStrategy === CodecSwitchingStrategy.SMOOTH) {
      shaka.log.debug(`Attempting ${CodecSwitchingStrategy.SMOOTH} Strategy`);
      if (Capabilities.isChangeTypeSupported()) {
        await this.changeType(contentType,
            shaka.util.MimeUtils.getFullType(stream.mimeType, stream.codecs));
        return true;
      } else {
        shaka.log.debug(`${CodecSwitchingStrategy.SMOOTH}` +
        `Strategy not supported, fallback to ${CodecSwitchingStrategy.RELOAD}`);
      }
    }
    // RELOAD strategy
    shaka.log.debug(`Using ${CodecSwitchingStrategy.RELOAD} Strategy`);
    await this.reset(contentType, stream);
    return true;
  }

  /**
   * Resets the MediaSource and re-adds source buffers due to codec mismatch
   * @param {shaka.util.ManifestParserUtils.ContentType} mismatchingType
   * @param {shaka.extern.Stream} mismatchingStream
   * @param {number} startTime
   * @private
   */
  async reset_(mismatchingType, mismatchingStream, startTime) {
    const ContentType = shaka.util.ManifestParserUtils.ContentType;

    this.reloadingMediaSource_ = true;

    try {
      this.eventManager_.removeAll();
      this.sourceBuffers_[ContentType.VIDEO] = null;
      this.sourceBuffers_[ContentType.AUDIO] = null;

      const previousDuration = this.mediaSource_.duration;
      this.mediaSourceOpen_ = new shaka.util.PublicPromise();
      this.mediaSource_ = this.createMediaSource(this.mediaSourceOpen_);
      await this.mediaSourceOpen_;
      this.mediaSource_.duration = previousDuration;

      this.sourceBufferTypes_[mismatchingType] =
        shaka.util.MimeUtils.getFullType(mismatchingStream.mimeType,
            mismatchingStream.codecs);


      const sourceBufferAdded = new shaka.util.PublicPromise();
      const sourceBuffers =
        /** @type {EventTarget} */(this.mediaSource_.sourceBuffers);

      this.eventManager_.listenOnce(sourceBuffers, 'addsourcebuffer', () => {
        sourceBufferAdded.resolve();
      });

      for (const contentType of [ContentType.AUDIO, ContentType.VIDEO]) {
        const forceTransmux = this.config_.forceTransmux;
        let mimeType = this.sourceBufferTypes_[contentType];

        if ((forceTransmux ||
            !shaka.media.Capabilities.isTypeSupported(mimeType)) &&
            shaka.media.Transmuxer.isSupported(mimeType, contentType)) {
          this.transmuxers_[contentType] =
              new shaka.media.Transmuxer(mimeType);
          mimeType =
              shaka.media.Transmuxer.convertCodecs(contentType, mimeType);
        }

        const type = mimeType + this.config_.sourceBufferExtraFeatures;
        const sourceBuffer = this.mediaSource_.addSourceBuffer(type);

        this.eventManager_.listen(
            sourceBuffer, 'error',
            (e) => {
              this.onError_(contentType);
            });
        this.eventManager_.listen(
            sourceBuffer, 'updateend',
            () => this.onUpdateEnd_(contentType));

        this.sourceBuffers_[contentType] = sourceBuffer;
        this.sourceBufferTypes_[contentType] = mimeType;
      }

      await sourceBufferAdded;

      // Fake a seek to catchup the playhead.
      this.video_.currentTime = startTime;
    } finally {
      this.reloadingMediaSource_ = false;
      // Fake an 'updateend' event to resolve the operation.
      this.onUpdateEnd_(mismatchingType);
    }
  }

  /**
   * Resets the Media Source
   * @param {shaka.util.ManifestParserUtils.ContentType} contentType
   * @param {shaka.extern.Stream} stream
   */
  reset(contentType, stream) {
    return this.enqueueBlockingOperation_(
        () => this.reset_(contentType, stream, this.video_.currentTime),
    );
  }

  /**
   * Update LCEVC DIL object when ready for LCEVC Decodes
   * @param {?shaka.lcevc.Dil} lcevcDil
   */
  updateLcevcDil(lcevcDil) {
    this.lcevcDil_ = lcevcDil;
  }
};

/**
 * Internal reference to window.URL.createObjectURL function to avoid
 * compatibility issues with other libraries and frameworks such as React
 * Native. For use in unit tests only, not meant for external use.
 *
 * @type {function(?):string}
 */
shaka.media.MediaSourceEngine.createObjectURL = window.URL.createObjectURL;


/**
 * @typedef {{
 *   start: function(),
 *   p: !shaka.util.PublicPromise
 * }}
 *
 * @summary An operation in queue.
 * @property {function()} start
 *   The function which starts the operation.
 * @property {!shaka.util.PublicPromise} p
 *   The PublicPromise which is associated with this operation.
 */
shaka.media.MediaSourceEngine.Operation;


/**
 * @enum {string}
 * @private
 */
shaka.media.MediaSourceEngine.SourceBufferMode_ = {
  SEQUENCE: 'sequence',
  SEGMENTS: 'segments',
};


/**
 * MIME types of raw formats.
 *
 * @const {!Array.<string>}
 */
shaka.media.MediaSourceEngine.RAW_FORMATS = [
  'audio/aac',
  'audio/ac3',
  'audio/ec3',
  'audio/mpeg',
];<|MERGE_RESOLUTION|>--- conflicted
+++ resolved
@@ -881,21 +881,12 @@
    *   value will be dropped.
    * @param {boolean} sequenceMode  If true, the timestampOffset will not be
    *   applied in this step.
-<<<<<<< HEAD
-   * @param {string} codecs The codecs of the incoming stream.
-=======
    * @param {shaka.extern.Stream} stream
->>>>>>> dc2bc694
    * @return {!Promise}
    */
   async setStreamProperties(
       contentType, timestampOffset, appendWindowStart, appendWindowEnd,
-<<<<<<< HEAD
-      sequenceMode, codecs) {
-    console.warn('SetProperties', codecs);
-=======
       sequenceMode, stream) {
->>>>>>> dc2bc694
     const ContentType = shaka.util.ManifestParserUtils.ContentType;
     let hasChangedCodecs = false;
 
